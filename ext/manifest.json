--- conflicted
+++ resolved
@@ -1,12 +1,7 @@
 {
     "manifest_version": 2,
-<<<<<<< HEAD
     "name": "Yomichan (development build)",
-    "version": "20.5.22.0",
-=======
-    "name": "Yomichan",
     "version": "20.6.27.0",
->>>>>>> 0a6c08d0
 
     "description": "Japanese dictionary with Anki integration. This extension is a pre-developmental build for testing purposes. The latest stable build can be found here: https://chrome.google.com/webstore/detail/yomichan/ogmnaimimemjmbakcfefmnahgdfhfami",
     "icons": {
